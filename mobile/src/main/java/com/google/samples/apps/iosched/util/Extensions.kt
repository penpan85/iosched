/*
 * Copyright 2018 Google LLC
 *
 * Licensed under the Apache License, Version 2.0 (the "License");
 * you may not use this file except in compliance with the License.
 * You may obtain a copy of the License at
 *
 *     https://www.apache.org/licenses/LICENSE-2.0
 *
 * Unless required by applicable law or agreed to in writing, software
 * distributed under the License is distributed on an "AS IS" BASIS,
 * WITHOUT WARRANTIES OR CONDITIONS OF ANY KIND, either express or implied.
 * See the License for the specific language governing permissions and
 * limitations under the License.
 */

package com.google.samples.apps.iosched.util

import android.annotation.SuppressLint
import android.content.res.Resources
import android.graphics.Rect
import android.graphics.Typeface
import android.net.wifi.WifiConfiguration
import android.os.Handler
import android.text.Spannable
import android.text.SpannableString
import android.text.Spanned
import android.text.StaticLayout
import android.text.style.StyleSpan
import android.util.TypedValue
import android.view.View
import android.view.View.OnAttachStateChangeListener
import android.view.WindowInsets
import androidx.annotation.DimenRes
import androidx.appcompat.app.AppCompatActivity
import androidx.appcompat.app.AppCompatDelegate
import androidx.databinding.ObservableBoolean
import androidx.databinding.ViewDataBinding
import androidx.lifecycle.LiveData
import androidx.lifecycle.MediatorLiveData
import com.google.samples.apps.iosched.model.Theme
import dagger.android.support.DaggerFragment

fun ObservableBoolean.hasSameValue(other: ObservableBoolean) = get() == other.get()

fun Int.isEven() = this % 2 == 0

fun View.isRtl() = layoutDirection == View.LAYOUT_DIRECTION_RTL

inline fun <T : ViewDataBinding> T.executeAfter(block: T.() -> Unit) {
    block()
    executePendingBindings()
}

/**
 * An extension to `postponeEnterTransition` which will resume after a timeout.
 */
fun DaggerFragment.postponeEnterTransition(timeout: Long) {
    postponeEnterTransition()
    Handler().postDelayed({ startPostponedEnterTransition() }, timeout)
}

/**
 * Calculated the widest line in a [StaticLayout].
 */
fun StaticLayout.textWidth(): Int {
    var width = 0f
    for (i in 0 until lineCount) {
        width = width.coerceAtLeast(getLineWidth(i))
    }
    return width.toInt()
}

/**
 * Linearly interpolate between two values.
 */
fun lerp(a: Float, b: Float, t: Float): Float {
    return a + (b - a) * t
}

/**
 * Alternative to Resources.getDimension() for values that are TYPE_FLOAT.
 */
fun Resources.getFloat(@DimenRes resId: Int): Float {
    val outValue = TypedValue()
    getValue(resId, outValue, true)
    return outValue.float
}

/**
 * Return the Wifi config wrapped in quotes.
 */
fun WifiConfiguration.quoteSsidAndPassword(): WifiConfiguration {
    return WifiConfiguration().apply {
        SSID = this@quoteSsidAndPassword.SSID.wrapInQuotes()
        preSharedKey = this@quoteSsidAndPassword.preSharedKey.wrapInQuotes()
    }
}

/**
 * Return the Wifi config without quotes.
 */
fun WifiConfiguration.unquoteSsidAndPassword(): WifiConfiguration {
    return WifiConfiguration().apply {
        SSID = this@unquoteSsidAndPassword.SSID.unwrapQuotes()
        preSharedKey = this@unquoteSsidAndPassword.preSharedKey.unwrapQuotes()
    }
}

fun String.wrapInQuotes(): String {
    var formattedConfigString: String = this
    if (!startsWith("\"")) {
        formattedConfigString = "\"$formattedConfigString"
    }
    if (!endsWith("\"")) {
        formattedConfigString = "$formattedConfigString\""
    }
    return formattedConfigString
}

fun String.unwrapQuotes(): String {
    var formattedConfigString: String = this
    if (formattedConfigString.startsWith("\"")) {
        if (formattedConfigString.length > 1) {
            formattedConfigString = formattedConfigString.substring(1)
        } else {
            formattedConfigString = ""
        }
    }
    if (formattedConfigString.endsWith("\"")) {
        if (formattedConfigString.length > 1) {
            formattedConfigString =
                formattedConfigString.substring(0, formattedConfigString.length - 1)
        } else {
            formattedConfigString = ""
        }
    }
    return formattedConfigString
}

/** Make the first instance of [boldText] in a CharSequece bold. */
fun CharSequence.makeBold(boldText: String): CharSequence {
    val start = indexOf(boldText)
    val end = start + boldText.length
    val span = StyleSpan(Typeface.BOLD)
    return if (this is Spannable) {
        setSpan(span, start, end, Spanned.SPAN_EXCLUSIVE_EXCLUSIVE)
        this
    } else {
        SpannableString(this).apply {
            setSpan(span, start, end, Spanned.SPAN_EXCLUSIVE_EXCLUSIVE)
        }
    }
}

/**
 * Having to suppress lint. Bug raised: 128789886
 */
@SuppressLint("WrongConstant")
fun AppCompatActivity.updateForTheme(theme: Theme) = when (theme) {
    Theme.DARK -> delegate.localNightMode = AppCompatDelegate.MODE_NIGHT_YES
    Theme.LIGHT -> delegate.localNightMode = AppCompatDelegate.MODE_NIGHT_NO
    Theme.SYSTEM -> delegate.localNightMode = AppCompatDelegate.MODE_NIGHT_FOLLOW_SYSTEM
    Theme.BATTERY_SAVER -> delegate.localNightMode = AppCompatDelegate.MODE_NIGHT_AUTO_BATTERY
}

/**
 * Combines this [LiveData] with another [LiveData] using the specified [combiner] and returns the
 * result as a [LiveData].
 */
fun <A, B, Result> LiveData<A>.combine(
    other: LiveData<B>,
    combiner: (A, B) -> Result
): LiveData<Result> {
    val result = MediatorLiveData<Result>()
    result.addSource(this) { a ->
        val b = other.value
        if (b != null) {
            result.postValue(combiner(a, b))
        }
    }
    result.addSource(other) { b ->
        val a = this@combine.value
        if (a != null) {
            result.postValue(combiner(a, b))
        }
    }
    return result
}

fun View.doOnApplyWindowInsets(f: (View, WindowInsets, ViewPaddingState) -> Unit) {
    // Create a snapshot of the view's padding state
    val paddingState = createStateForView(this)
    setOnApplyWindowInsetsListener { v, insets ->
        f(v, insets, paddingState)
        insets
    }
    requestApplyInsetsWhenAttached()
}

/**
 * Call [View.requestApplyInsets] in a safe away. If we're attached it calls it straight-away.
 * If not it sets an [View.OnAttachStateChangeListener] and waits to be attached before calling
 * [View.requestApplyInsets].
 */
fun View.requestApplyInsetsWhenAttached() {
    if (isAttachedToWindow) {
        requestApplyInsets()
    } else {
        addOnAttachStateChangeListener(object : OnAttachStateChangeListener {
            override fun onViewAttachedToWindow(v: View) {
                v.requestApplyInsets()
            }

            override fun onViewDetachedFromWindow(v: View) = Unit
        })
    }
}

private fun createStateForView(view: View) = ViewPaddingState(view.paddingLeft,
    view.paddingTop, view.paddingRight, view.paddingBottom, view.paddingStart, view.paddingEnd)

data class ViewPaddingState(
    val left: Int,
    val top: Int,
    val right: Int,
    val bottom: Int,
    val start: Int,
    val end: Int
)

<<<<<<< HEAD
fun WindowInsets.getSystemGestureInsetsAsRect(): Rect {
    return WindowInsetsUtils.getSystemGestureInsets(this)
=======
fun WindowInsets.getTappableElementInsetsAsRect(): Rect {
    return WindowInsetsUtils.getTappableElementInsets(this)
}

/** Compatibility removeIf since it was added in API 24 */
fun <T> MutableCollection<T>.compatRemoveIf(predicate: (T) -> Boolean): Boolean {
    val it = iterator()
    var removed = false
    while (it.hasNext()) {
        if (predicate(it.next())) {
            it.remove()
            removed = true
        }
    }
    return removed
>>>>>>> 80c30360
}<|MERGE_RESOLUTION|>--- conflicted
+++ resolved
@@ -229,12 +229,8 @@
     val end: Int
 )
 
-<<<<<<< HEAD
 fun WindowInsets.getSystemGestureInsetsAsRect(): Rect {
     return WindowInsetsUtils.getSystemGestureInsets(this)
-=======
-fun WindowInsets.getTappableElementInsetsAsRect(): Rect {
-    return WindowInsetsUtils.getTappableElementInsets(this)
 }
 
 /** Compatibility removeIf since it was added in API 24 */
@@ -248,5 +244,4 @@
         }
     }
     return removed
->>>>>>> 80c30360
 }