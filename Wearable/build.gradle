/*
 * Copyright 2014 Google Inc. All rights reserved.
 *
 * Licensed under the Apache License, Version 2.0 (the "License");
 * you may not use this file except in compliance with the License.
 * You may obtain a copy of the License at
 *
 *      http://www.apache.org/licenses/LICENSE-2.0
 *
 * Unless required by applicable law or agreed to in writing, software
 * distributed under the License is distributed on an "AS IS" BASIS,
 * WITHOUT WARRANTIES OR CONDITIONS OF ANY KIND, either express or implied.
 * See the License for the specific language governing permissions and
 * limitations under the License.
 */

apply plugin: 'com.android.application'

repositories {
    mavenCentral()
    flatDir {
        dirs 'libs'
    }
}

android {
    compileSdkVersion 20
    buildToolsVersion "21.1.2"

    defaultConfig {
        applicationId "com.google.samples.apps.iosched"
        minSdkVersion 20
        targetSdkVersion 20
        versionCode 1
        versionName "1.0"
    }
    signingConfigs {
        debug {
            storeFile file(iosched14_android_debugkey_storefile)
            storePassword iosched14_android_debugkey_storePassword
            keyAlias iosched14_android_debugkey_keyAlias
            keyPassword iosched14_android_debugkey_keyPassword
        }
        release {
            storeFile file(iosched14_android_releasekey_storefile)
            storePassword iosched14_android_releasekey_storePassword
            keyAlias iosched14_android_releasekey_keyAlias
            keyPassword iosched14_android_releasekey_keyPassword
        }
    }

    buildTypes {
        debug {
            debuggable true
            signingConfig signingConfigs.debug
        }
        release {
            signingConfig signingConfigs.release
        }
    }

    lintOptions {
        abortOnError false
    }
}

dependencies {
<<<<<<< HEAD
    compile 'com.android.support:support-v13:21.+'
    compile 'com.google.android.support:wearable:+'
    compile 'com.google.android.gms:play-services-wearable:6.1.+'
=======
    compile 'com.android.support:support-v13:20.0.0'
    compile 'com.google.android.support:wearable:1.0.0'
    compile 'com.google.android.gms:play-services-wearable:5.0.77'
>>>>>>> 5dc24d1b
} 
<|MERGE_RESOLUTION|>--- conflicted
+++ resolved
@@ -65,13 +65,7 @@
 }
 
 dependencies {
-<<<<<<< HEAD
     compile 'com.android.support:support-v13:21.+'
-    compile 'com.google.android.support:wearable:+'
+    compile 'com.google.android.support:wearable:1.0.+'
     compile 'com.google.android.gms:play-services-wearable:6.1.+'
-=======
-    compile 'com.android.support:support-v13:20.0.0'
-    compile 'com.google.android.support:wearable:1.0.0'
-    compile 'com.google.android.gms:play-services-wearable:5.0.77'
->>>>>>> 5dc24d1b
 } 
