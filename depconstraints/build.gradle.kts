/*
 * Copyright 2020 Google LLC
 *
 * Licensed under the Apache License, Version 2.0 (the "License");
 * you may not use this file except in compliance with the License.
 * You may obtain a copy of the License at
 *
 *     https://www.apache.org/licenses/LICENSE-2.0
 *
 * Unless required by applicable law or agreed to in writing, software
 * distributed under the License is distributed on an "AS IS" BASIS,
 * WITHOUT WARRANTIES OR CONDITIONS OF ANY KIND, either express or implied.
 * See the License for the specific language governing permissions and
 * limitations under the License.
 */

plugins {
    id("java-platform")
    id("maven-publish")
}

val appcompat = "1.1.0"
val activity = "1.2.0-rc01"
val activityCompose = "1.3.0-alpha03"
val appStartup = "1.1.0-beta01"
val profileInstaller = "1.2.0-alpha02"
val cardview = "1.0.0"
val archTesting = "2.0.0"
val arcore = "1.7.0"
val benchmark = Versions.BENCHMARK
val browser = "1.0.0"
val compose = Versions.COMPOSE
val composeMaterial = "1.1.0"
val constraintLayout = "1.1.3"
val core = "1.3.2"
val coroutines = "1.6.0"
val coroutinesTest = "1.6.0"
val crashlytics = "17.2.2"
val dataStore = "1.0.0-beta01"
val drawerLayout = "1.1.0-rc01"
val espresso = "3.1.1"
val firebaseAnalytics = "17.4.0"
val firebaseAuth = "19.3.1"
val firebaseConfig = "19.1.4"
val firebaseFirestore = "21.4.3"
val firebaseFunctions = "19.0.2"
val firebaseMessaging = "20.1.6"
val firebaseUi = "4.0.0"
val flexbox = "1.1.0"
val fragment = "1.3.0"
val glide = "4.9.0"
val googlePlayServicesMapsKtx = "3.0.0"
val googlePlayServicesVision = "17.0.2"
val gson = "2.8.6"
val hamcrest = "1.3"
val hilt = Versions.HILT_AGP
val junit = "4.13.2"
val junitExt = "1.1.1"
val lifecycle = "2.4.0-alpha01"
val lottie = "3.0.0"
val material = "1.4.0-beta01"
val mockito = "3.3.1"
val mockitoKotlin = "1.5.0"
val okhttp = "3.10.0"
val okio = "1.14.0"
val pageIndicator = "1.3.0"
val playCore = "1.6.5"
<<<<<<< HEAD
val room = "2.3.0"
=======
val room = "2.4.2"
>>>>>>> 039fdd71
val rules = "1.1.1"
val runner = "1.2.0"
val slidingpanelayout = "1.2.0-alpha01"
val threetenabp = "1.0.5"
val timber = "5.0.1"
val viewpager2 = "1.0.0"
val viewModelCompose = "1.0.0-alpha02"
val uiAutomator = "2.2.0"

dependencies {
    constraints {
        api("${Libs.ACTIVITY_COMPOSE}:$activityCompose")
        api("${Libs.ACTIVITY_KTX}:$activity")
        api("${Libs.APPCOMPAT}:$appcompat")
        api("${Libs.APP_STARTUP}:$appStartup")
        api("${Libs.PROFILE_INSTALLER}:$profileInstaller")
        api("${Libs.CARDVIEW}:$cardview")
        api("${Libs.ARCH_TESTING}:$archTesting")
        api("${Libs.ARCORE}:$arcore")
        api("${Libs.BENCHMARK}:$benchmark")
        api("${Libs.BENCHMARK_MACRO}:$benchmark")
        api("${Libs.BROWSER}:$browser")
        api("${Libs.COMPOSE_ANIMATION}:$compose")
        api("${Libs.COMPOSE_MATERIAL}:$compose")
        api("${Libs.COMPOSE_RUNTIME}:$compose")
        api("${Libs.COMPOSE_TEST}:$compose")
        api("${Libs.COMPOSE_THEME_ADAPTER}:$composeMaterial")
        api("${Libs.COMPOSE_TOOLING}:$compose")
        api("${Libs.CONSTRAINT_LAYOUT}:$constraintLayout")
        api("${Libs.CORE_KTX}:$core")
        api("${Libs.COROUTINES}:$coroutines")
        api("${Libs.COROUTINES_TEST}:$coroutinesTest")
        api("${Libs.CRASHLYTICS}:$crashlytics")
        api("${Libs.DATA_STORE_PREFERENCES}:$dataStore")
        api("${Libs.DRAWER_LAYOUT}:$drawerLayout")
        api("${Libs.ESPRESSO_CORE}:$espresso")
        api("${Libs.ESPRESSO_CONTRIB}:$espresso")
        api("${Libs.FIREBASE_AUTH}:$firebaseAuth")
        api("${Libs.FIREBASE_CONFIG}:$firebaseConfig")
        api("${Libs.FIREBASE_ANALYTICS}:$firebaseAnalytics")
        api("${Libs.FIREBASE_FIRESTORE}:$firebaseFirestore")
        api("${Libs.FIREBASE_FUNCTIONS}:$firebaseFunctions")
        api("${Libs.FIREBASE_MESSAGING}:$firebaseMessaging")
        api("${Libs.FIREBASE_UI_AUTH}:$firebaseUi")
        api("${Libs.FLEXBOX}:$flexbox")
        api("${Libs.FRAGMENT_KTX}:$fragment")
        api("${Libs.FRAGMENT_TEST}:$fragment")
        api("${Libs.GLIDE}:$glide")
        api("${Libs.GLIDE_COMPILER}:$glide")
        api("${Libs.GOOGLE_MAP_UTILS_KTX}:$googlePlayServicesMapsKtx")
        api("${Libs.GOOGLE_PLAY_SERVICES_MAPS_KTX}:$googlePlayServicesMapsKtx")
        api("${Libs.GOOGLE_PLAY_SERVICES_VISION}:$googlePlayServicesVision")
        api("${Libs.GSON}:$gson")
        api("${Libs.HAMCREST}:$hamcrest")
        api("${Libs.HILT_ANDROID}:$hilt")
        api("${Libs.HILT_COMPILER}:$hilt")
        api("${Libs.HILT_TESTING}:$hilt")
        api("${Libs.JUNIT}:$junit")
        api("${Libs.EXT_JUNIT}:$junitExt")
        api("${Libs.KOTLIN_STDLIB}:${Versions.KOTLIN}")
        api("${Libs.LIFECYCLE_COMPILER}:$lifecycle")
        api("${Libs.LIFECYCLE_LIVE_DATA_KTX}:$lifecycle")
        api("${Libs.LIFECYCLE_RUNTIME_KTX}:$lifecycle")
        api("${Libs.LIFECYCLE_VIEW_MODEL_KTX}:$lifecycle")
        api("${Libs.LOTTIE}:$lottie")
        api("${Libs.MATERIAL}:$material")
        api("${Libs.MDC_COMPOSE_THEME_ADAPTER}:$compose")
        api("${Libs.MOCKITO_CORE}:$mockito")
        api("${Libs.MOCKITO_KOTLIN}:$mockitoKotlin")
        api("${Libs.NAVIGATION_FRAGMENT_KTX}:${Versions.NAVIGATION}")
        api("${Libs.NAVIGATION_UI_KTX}:${Versions.NAVIGATION}")
        api("${Libs.ROOM_KTX}:$room")
        api("${Libs.ROOM_RUNTIME}:$room")
        api("${Libs.ROOM_COMPILER}:$room")
        api("${Libs.OKHTTP}:$okhttp")
        api("${Libs.OKHTTP_LOGGING_INTERCEPTOR}:$okhttp")
        api("${Libs.OKIO}:$okio")
        api("${Libs.INK_PAGE_INDICATOR}:$pageIndicator")
        api("${Libs.RULES}:$rules")
        api("${Libs.RUNNER}:$runner")
        api("${Libs.SLIDING_PANE_LAYOUT}:$slidingpanelayout")
        api("${Libs.THREETENABP}:$threetenabp")
        api("${Libs.THREETENBP}:${Versions.THREETENBP}")
        api("${Libs.TIMBER}:$timber")
        api("${Libs.VIEWPAGER2}:$viewpager2")
        api("${Libs.VIEWMODEL_COMPOSE}:$viewModelCompose")
        api("${Libs.UI_AUTOMATOR}:$uiAutomator")
    }
}

publishing {
    publications {
        create<MavenPublication>("myPlatform") {
            from(components["javaPlatform"])
        }
    }
}<|MERGE_RESOLUTION|>--- conflicted
+++ resolved
@@ -65,11 +65,7 @@
 val okio = "1.14.0"
 val pageIndicator = "1.3.0"
 val playCore = "1.6.5"
-<<<<<<< HEAD
-val room = "2.3.0"
-=======
 val room = "2.4.2"
->>>>>>> 039fdd71
 val rules = "1.1.1"
 val runner = "1.2.0"
 val slidingpanelayout = "1.2.0-alpha01"
